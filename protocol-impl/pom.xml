--- conflicted
+++ resolved
@@ -4,20 +4,12 @@
   <modelVersion>4.0.0</modelVersion>
   <name>Zeebe Protocol Implementation</name>
   <artifactId>zeebe-protocol-impl</artifactId>
-<<<<<<< HEAD
-  <version>0.22.3-SNAPSHOT</version>
-=======
   <version>0.24.0-SNAPSHOT</version>
->>>>>>> 3452270e
 
   <parent>
     <artifactId>zeebe-parent</artifactId>
     <groupId>io.zeebe</groupId>
-<<<<<<< HEAD
-    <version>0.22.3-SNAPSHOT</version>
-=======
     <version>0.24.0-SNAPSHOT</version>
->>>>>>> 3452270e
     <relativePath>../parent/pom.xml</relativePath>
   </parent>
 
